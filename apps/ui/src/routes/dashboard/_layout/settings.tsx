--- conflicted
+++ resolved
@@ -4,16 +4,13 @@
 
 import { addPasskey } from "@/components/passkeys/add-passkey";
 import { PasskeyList } from "@/components/passkeys/passkey-list";
-<<<<<<< HEAD
+import { CachingSettings } from "@/components/settings/caching-settings";
 import {
 	useDeleteAccount,
 	useUpdatePassword,
 	useUpdateUser,
 } from "@/hooks/useUser";
 import { useSession } from "@/lib/auth-client";
-=======
-import { CachingSettings } from "@/components/settings/caching-settings";
->>>>>>> 524c209f
 import { Button } from "@/lib/components/button";
 import {
 	Card,
