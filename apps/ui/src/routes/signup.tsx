import { zodResolver } from "@hookform/resolvers/zod";
import { createFileRoute, Link } from "@tanstack/react-router";
import { Loader2 } from "lucide-react";
import { useState } from "react";
import { useForm } from "react-hook-form";
import { z } from "zod";

import { useUser } from "@/hooks/useUser";
import { signUp } from "@/lib/auth-client";
import { Button } from "@/lib/components/button";
import {
	Form,
	FormControl,
	FormField,
	FormItem,
	FormLabel,
	FormMessage,
} from "@/lib/components/form";
import { Input } from "@/lib/components/input";
import { toast } from "@/lib/components/use-toast";

const formSchema = z.object({
	name: z.string().min(2, { message: "Name is required" }),
	email: z.string().email({ message: "Please enter a valid email address" }),
	password: z
		.string()
		.min(8, { message: "Password must be at least 8 characters" }),
});

export const Route = createFileRoute("/signup")({
	component: RouteComponent,
});

function RouteComponent() {
	const [isLoading, setIsLoading] = useState(false);
	useUser({ redirectTo: "/dashboard", redirectWhen: "authenticated" });

	const form = useForm<z.infer<typeof formSchema>>({
		resolver: zodResolver(formSchema),
		defaultValues: {
			name: "",
			email: "",
			password: "",
		},
	});

	async function onSubmit(values: z.infer<typeof formSchema>) {
		setIsLoading(true);

		const { error } = await signUp.email(
			{
				name: values.name,
				email: values.email,
				password: values.password,
				callbackURL: "/onboarding",
			},
			{
				onSuccess: () => {
<<<<<<< HEAD
					toast({
						title: "Account created",
						description:
							"Please check your email to verify your account before signing in.",
					});
					// Redirect to login page instead of dashboard since verification is required
					window.location.href = "/login";
=======
					toast({ title: "Account created", description: "Welcome!" });
					window.location.href = "/onboarding";
>>>>>>> ccfd8ce5
				},
				onError: (ctx) => {
					toast({
						title: ctx.error.message || "Failed to sign up",
						variant: "destructive",
						className: "text-white",
					});
				},
			},
		);

		if (error) {
			toast({
				title: error.message || "Failed to sign up",
				variant: "destructive",
				className: "text-white",
			});
		}

		setIsLoading(false);
	}

	return (
		<div className="max-w-[64rm] mx-auto flex h-screen w-screen flex-col items-center justify-center">
			<div className="mx-auto flex w-full flex-col justify-center space-y-6 sm:w-[350px]">
				<div className="flex flex-col space-y-2 text-center">
					<h1 className="text-2xl font-semibold tracking-tight">
						Create an account
					</h1>
					<p className="text-sm text-muted-foreground">
						Enter your email below to create your account
					</p>
				</div>
				<Form {...form}>
					<form onSubmit={form.handleSubmit(onSubmit)} className="space-y-4">
						<FormField
							control={form.control}
							name="name"
							render={({ field }) => (
								<FormItem>
									<FormLabel>Name</FormLabel>
									<FormControl>
										<Input placeholder="John Doe" {...field} />
									</FormControl>
									<FormMessage />
								</FormItem>
							)}
						/>
						<FormField
							control={form.control}
							name="email"
							render={({ field }) => (
								<FormItem>
									<FormLabel>Email</FormLabel>
									<FormControl>
										<Input
											placeholder="name@example.com"
											type="email"
											{...field}
										/>
									</FormControl>
									<FormMessage />
								</FormItem>
							)}
						/>
						<FormField
							control={form.control}
							name="password"
							render={({ field }) => (
								<FormItem>
									<FormLabel>Password</FormLabel>
									<FormControl>
										<Input placeholder="••••••••" type="password" {...field} />
									</FormControl>
									<FormMessage />
								</FormItem>
							)}
						/>
						<Button type="submit" className="w-full" disabled={isLoading}>
							{isLoading ? (
								<>
									<Loader2 className="mr-2 h-4 w-4 animate-spin" />
									Creating account...
								</>
							) : (
								"Create account"
							)}
						</Button>
					</form>
				</Form>
				<p className="px-8 text-center text-sm text-muted-foreground">
					<Link
						to="/login"
						className="hover:text-brand underline underline-offset-4"
					>
						Already have an account? Sign in
					</Link>
				</p>
			</div>
		</div>
	);
}<|MERGE_RESOLUTION|>--- conflicted
+++ resolved
@@ -56,7 +56,6 @@
 			},
 			{
 				onSuccess: () => {
-<<<<<<< HEAD
 					toast({
 						title: "Account created",
 						description:
@@ -64,10 +63,6 @@
 					});
 					// Redirect to login page instead of dashboard since verification is required
 					window.location.href = "/login";
-=======
-					toast({ title: "Account created", description: "Welcome!" });
-					window.location.href = "/onboarding";
->>>>>>> ccfd8ce5
 				},
 				onError: (ctx) => {
 					toast({
