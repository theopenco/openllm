import {
	CardElement,
	Elements,
	useElements,
	useStripe,
} from "@stripe/react-stripe-js";
<<<<<<< HEAD
import { loadStripe } from "@stripe/stripe-js";
import { useQueryClient } from "@tanstack/react-query";
=======
>>>>>>> f39101f8
import { CreditCard, Trash2, Plus } from "lucide-react";
import React, { useState } from "react";

import { Button } from "@/lib/components/button";
import {
	Dialog,
	DialogContent,
	DialogDescription,
	DialogFooter,
	DialogHeader,
	DialogTitle,
	DialogTrigger,
} from "@/lib/components/dialog";
import { toast } from "@/lib/components/use-toast";
<<<<<<< HEAD
import { $api } from "@/lib/fetch-client";
=======
import { loadStripeNow } from "@/lib/stripe";

import type React from "react";
>>>>>>> f39101f8

const stripePromise = loadStripeNow();

export function PaymentMethodsManagement() {
	const queryClient = useQueryClient();
	const { data } = $api.useSuspenseQuery("get", "/payments/payment-methods");

	const { mutate: setDefaultMutation, isPending: isDefaultMethodPending } =
		$api.useMutation("post", "/payments/payment-methods/default");
	const { mutate: deleteMutation, isPending: isDeletePending } =
		$api.useMutation("delete", "/payments/payment-methods/{id}");

	const paymentMethods = data?.paymentMethods || [];

	const handleSetDefault = async (paymentMethodId: string) => {
		setDefaultMutation(
			{ body: { paymentMethodId } },
			{
				onSuccess: () => {
					const queryKey = $api.queryOptions(
						"get",
						"/payments/payment-methods",
					).queryKey;

					queryClient.setQueryData(queryKey, (oldData: any) => {
						if (!oldData) {
							return oldData;
						}

						return {
							...oldData,
							paymentMethods: oldData.paymentMethods.map((method: any) => ({
								...method,
								isDefault: method.id === paymentMethodId,
							})),
						};
					});

					toast({
						title: "Success",
						description: "Default payment method updated",
					});
				},
				onError: (error: any) => {
					toast({
						title: "Error",
						description:
							error instanceof Error ? error.message : "An error occurred",
						variant: "destructive",
					});
				},
			},
		);
	};

	const handleDelete = async (paymentMethodId: string) => {
		if (!confirm("Are you sure you want to delete this payment method?")) {
			return;
		}

		deleteMutation(
			{
				params: {
					path: {
						id: paymentMethodId,
					},
				},
			},
			{
				onSuccess: () => {
					const queryKey = $api.queryOptions(
						"get",
						"/payments/payment-methods",
					).queryKey;

					queryClient.setQueryData(queryKey, (oldData: any) => {
						if (!oldData) {
							return oldData;
						}

						return {
							...oldData,
							paymentMethods: oldData.paymentMethods.filter(
								(method: any) => method.id !== paymentMethodId,
							),
						};
					});

					toast({
						title: "Success",
						description: "Payment method deleted",
					});
				},
				onError: (error: any) => {
					toast({
						title: "Error",
						description:
							error instanceof Error ? error.message : "An error occurred",
						variant: "destructive",
					});
				},
			},
		);
	};

	return (
		<div className="space-y-4">
			{paymentMethods.length === 0 ? (
				<div className="text-center p-4">
					<p className="text-muted-foreground">No payment methods added yet.</p>
				</div>
			) : (
				<div className="grid gap-4">
					{paymentMethods.map((method) => (
						<div
							key={method.id}
							className="flex items-center justify-between p-4 border rounded-lg"
						>
							<div className="flex items-center gap-3">
								<CreditCard className="h-5 w-5" />
								<div>
									<p>
										{method.cardBrand} •••• {method.cardLast4}
									</p>
									<p className="text-sm text-muted-foreground">
										Expires {method.expiryMonth}/{method.expiryYear}
									</p>
								</div>
								{method.isDefault && (
									<span className="ml-2 text-xs bg-primary/10 text-primary px-2 py-1 rounded-full">
										Default
									</span>
								)}
							</div>
							<div className="flex gap-2">
								{!method.isDefault && (
									<Button
										variant="outline"
										size="sm"
										onClick={() => handleSetDefault(method.id)}
										disabled={isDefaultMethodPending}
										type="button"
									>
										Set Default
									</Button>
								)}
								<Button
									variant="outline"
									size="sm"
									onClick={() => handleDelete(method.id)}
									disabled={isDeletePending}
									type="button"
								>
									<Trash2 className="h-4 w-4" />
								</Button>
							</div>
						</div>
					))}
				</div>
			)}
			<AddPaymentMethodDialog />
		</div>
	);
}

function AddPaymentMethodDialog() {
	const [open, setOpen] = useState(false);

	return (
		<Dialog open={open} onOpenChange={setOpen}>
			<DialogTrigger asChild>
				<Button>
					<Plus className="mr-2 h-4 w-4" />
					Add Payment Method
				</Button>
			</DialogTrigger>
			<DialogContent>
				<Elements stripe={stripePromise}>
					<AddPaymentMethodForm onSuccess={() => setOpen(false)} />
				</Elements>
			</DialogContent>
		</Dialog>
	);
}

function AddPaymentMethodForm({ onSuccess }: { onSuccess: () => void }) {
	const stripe = useStripe();
	const elements = useElements();
	const [loading, setLoading] = useState(false);

	const { mutateAsync: setupIntentMutation } = $api.useMutation(
		"post",
		"/payments/create-setup-intent",
	);

	const handleSubmit = async (e: React.FormEvent) => {
		e.preventDefault();

		if (!stripe || !elements) {
			return;
		}

		setLoading(true);

		try {
			const { clientSecret } = await setupIntentMutation({});

			const result = await stripe.confirmCardSetup(clientSecret, {
				payment_method: {
					card: elements.getElement(CardElement)!,
				},
			});

			if (result.error) {
				toast({
					title: "Error",
					description: result.error.message,
					variant: "destructive",
				});
			} else {
				toast({
					title: "Success",
					description: "Payment method added successfully",
				});
				onSuccess();
			}
		} catch (error) {
			toast({
				title: "Error",
				description:
					error instanceof Error ? error.message : "An error occurred",
				variant: "destructive",
			});
		} finally {
			setLoading(false);
		}
	};

	return (
		<>
			<DialogHeader>
				<DialogTitle>Add Payment Method</DialogTitle>
				<DialogDescription>
					Add a new card to your account for faster checkout.
				</DialogDescription>
			</DialogHeader>
			<form onSubmit={handleSubmit}>
				<div className="space-y-4 py-4">
					<div className="border rounded-md p-3">
						<CardElement
							options={{
								style: {
									base: {
										fontSize: "16px",
										color: "#424770",
										"::placeholder": {
											color: "#aab7c4",
										},
									},
									invalid: {
										color: "#9e2146",
									},
								},
							}}
						/>
					</div>
				</div>
				<DialogFooter>
					<Button type="submit" disabled={!stripe || loading}>
						{loading ? "Adding..." : "Add Payment Method"}
					</Button>
				</DialogFooter>
			</form>
		</>
	);
}<|MERGE_RESOLUTION|>--- conflicted
+++ resolved
@@ -4,13 +4,9 @@
 	useElements,
 	useStripe,
 } from "@stripe/react-stripe-js";
-<<<<<<< HEAD
-import { loadStripe } from "@stripe/stripe-js";
 import { useQueryClient } from "@tanstack/react-query";
-=======
->>>>>>> f39101f8
 import { CreditCard, Trash2, Plus } from "lucide-react";
-import React, { useState } from "react";
+import { useState } from "react";
 
 import { Button } from "@/lib/components/button";
 import {
@@ -23,13 +19,10 @@
 	DialogTrigger,
 } from "@/lib/components/dialog";
 import { toast } from "@/lib/components/use-toast";
-<<<<<<< HEAD
 import { $api } from "@/lib/fetch-client";
-=======
 import { loadStripeNow } from "@/lib/stripe";
 
 import type React from "react";
->>>>>>> f39101f8
 
 const stripePromise = loadStripeNow();
 
