{
	"name": "api",
	"version": "1.0.0",
	"private": true,
	"type": "module",
	"scripts": {
<<<<<<< HEAD
		"build": "tsc",
=======
		"build": "tsc && tsup",
>>>>>>> dd0c35ce
		"dev": "nodemon -e ts,json --exec 'tsx src/serve.ts'",
		"start": "node dist/serve.js"
	},
	"dependencies": {
		"@hono/node-server": "^1.14.1",
		"@hono/swagger-ui": "^0.5.1",
		"@hono/zod-openapi": "^0.19.6",
		"@hono/zod-validator": "^0.4.3",
		"@openllm/db": "workspace:*",
		"bcrypt-ts": "7.0.0",
		"better-auth": "1.2.7",
		"drizzle-zod": "0.7.1",
		"hono": "^4.7.6",
		"hono-openapi": "^0.4.6",
		"zod": "3.24.3",
		"zod-openapi": "^4.2.4"
	},
	"devDependencies": {
		"@types/node": "^22.15.17",
		"nodemon": "^3.1.10",
		"tsx": "^4.19.3",
		"typescript": "^5.0.0"
	}
}<|MERGE_RESOLUTION|>--- conflicted
+++ resolved
@@ -4,11 +4,7 @@
 	"private": true,
 	"type": "module",
 	"scripts": {
-<<<<<<< HEAD
-		"build": "tsc",
-=======
 		"build": "tsc && tsup",
->>>>>>> dd0c35ce
 		"dev": "nodemon -e ts,json --exec 'tsx src/serve.ts'",
 		"start": "node dist/serve.js"
 	},
