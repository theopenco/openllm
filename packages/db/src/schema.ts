import {
	boolean,
	integer,
	json,
	pgTable,
	real,
	text,
	timestamp,
} from "drizzle-orm/pg-core";
import { customAlphabet } from "nanoid";

const generate = customAlphabet(
	"0123456789abcdefghijklmnopqrstuvwxyzABCDEFGHIJKLMNOPQRSTUVWXYZ",
);

export const shortid = (size = 20) => generate(size);

export const user = pgTable("user", {
	id: text().primaryKey().$defaultFn(shortid),
	createdAt: timestamp().notNull().defaultNow(),
	updatedAt: timestamp()
		.notNull()
		.defaultNow()
		.$onUpdate(() => new Date()),
	name: text(),
	email: text().notNull().unique(),
	emailVerified: boolean().notNull().default(false),
	image: text(),
});

export const session = pgTable("session", {
	id: text().primaryKey().$defaultFn(shortid),
	expiresAt: timestamp().notNull().defaultNow(),
	token: text().notNull().unique(),
	createdAt: timestamp().notNull().defaultNow(),
	updatedAt: timestamp()
		.notNull()
		.defaultNow()
		.$onUpdate(() => new Date()),
	ipAddress: text(),
	userAgent: text(),
	userId: text()
		.notNull()
		.references(() => user.id, { onDelete: "cascade" }),
});

export const account = pgTable("account", {
	id: text().primaryKey().$defaultFn(shortid),
	accountId: text().notNull(),
	providerId: text().notNull(),
	userId: text()
		.notNull()
		.references(() => user.id, { onDelete: "cascade" }),
	accessToken: text(),
	refreshToken: text(),
	idToken: text(),
	accessTokenExpiresAt: timestamp(),
	refreshTokenExpiresAt: timestamp(),
	scope: text(),
	password: text(),
	createdAt: timestamp().notNull().defaultNow(),
	updatedAt: timestamp()
		.notNull()
		.defaultNow()
		.$onUpdate(() => new Date()),
});

export const verification = pgTable("verification", {
	id: text().primaryKey().$defaultFn(shortid),
	identifier: text().notNull(),
	value: text().notNull(),
	expiresAt: timestamp().notNull().defaultNow(),
	createdAt: timestamp(),
	updatedAt: timestamp().$onUpdate(() => new Date()),
});

export const organization = pgTable("organization", {
	id: text().primaryKey().notNull().$defaultFn(shortid),
	createdAt: timestamp().notNull().defaultNow(),
	updatedAt: timestamp()
		.notNull()
		.defaultNow()
		.$onUpdate(() => new Date()),
	name: text().notNull(),
<<<<<<< HEAD
	credits: real().notNull().default(0),
=======
	stripeCustomerId: text(),
>>>>>>> a0bbdac8
});

export const userOrganization = pgTable("user_organization", {
	id: text().primaryKey().notNull().$defaultFn(shortid),
	createdAt: timestamp().notNull().defaultNow(),
	updatedAt: timestamp()
		.notNull()
		.defaultNow()
		.$onUpdate(() => new Date()),
	userId: text().notNull(),
	organizationId: text().notNull(),
});

export const project = pgTable("project", {
	id: text().primaryKey().notNull().$defaultFn(shortid),
	createdAt: timestamp().notNull().defaultNow(),
	updatedAt: timestamp()
		.notNull()
		.defaultNow()
		.$onUpdate(() => new Date()),
	name: text().notNull(),
	organizationId: text().notNull(),
	cachingEnabled: boolean().notNull().default(false),
	cacheDurationSeconds: integer().notNull().default(60),
	mode: text({
		enum: ["api-keys", "credits"],
	})
		.notNull()
		.default("api-keys"),
});

export const apiKey = pgTable("api_key", {
	id: text().primaryKey().notNull().$defaultFn(shortid),
	createdAt: timestamp().notNull().defaultNow(),
	updatedAt: timestamp()
		.notNull()
		.defaultNow()
		.$onUpdate(() => new Date()),
	token: text().notNull().unique(),
	description: text().notNull(),
	status: text({
		enum: ["active", "inactive", "deleted"],
	}).default("active"),
	projectId: text().notNull(),
});

export const providerKey = pgTable(
	"provider_key",
	{
		id: text().primaryKey().notNull().$defaultFn(shortid),
		createdAt: timestamp().notNull().defaultNow(),
		updatedAt: timestamp()
			.notNull()
			.defaultNow()
			.$onUpdate(() => new Date()),
		token: text().notNull(),
		provider: text().notNull(),
		baseUrl: text(), // Optional base URL for custom providers
		status: text({
			enum: ["active", "inactive", "deleted"],
		}).default("active"),
		projectId: text().notNull(),
	},
	(table) => [],
);

export const log = pgTable("log", {
	id: text().primaryKey().notNull().$defaultFn(shortid),
	createdAt: timestamp().notNull().defaultNow(),
	updatedAt: timestamp()
		.notNull()
		.defaultNow()
		.$onUpdate(() => new Date()),
	organizationId: text().notNull(),
	projectId: text().notNull(),
	apiKeyId: text().notNull(),
	providerKeyId: text().notNull(),
	duration: integer().notNull(),
	requestedModel: text().notNull(),
	requestedProvider: text(),
	usedModel: text().notNull(),
	usedProvider: text().notNull(),
	responseSize: integer().notNull(),
	content: text(),
	finishReason: text(),
	promptTokens: integer(),
	completionTokens: integer(),
	totalTokens: integer(),
	messages: json().notNull(),
	temperature: real(),
	maxTokens: integer(),
	topP: real(),
	frequencyPenalty: real(),
	presencePenalty: real(),
	hasError: boolean().default(false),
	errorDetails: json(),
	cost: real(),
	inputCost: real(),
	outputCost: real(),
	estimatedCost: boolean().default(false),
	canceled: boolean().default(false),
	streamed: boolean().default(false),
	cached: boolean().default(false),
});

export const passkey = pgTable("passkey", {
	id: text().primaryKey().$defaultFn(shortid),
	createdAt: timestamp().notNull().defaultNow(),
	updatedAt: timestamp()
		.notNull()
		.defaultNow()
		.$onUpdate(() => new Date()),
	name: text(),
	publicKey: text().notNull(),
	userId: text()
		.notNull()
		.references(() => user.id, { onDelete: "cascade" }),
	credentialID: text().notNull(),
	counter: integer().notNull(),
	deviceType: text(),
	backedUp: boolean(),
	transports: text(),
});

export const paymentMethod = pgTable("payment_method", {
	id: text().primaryKey().$defaultFn(shortid),
	createdAt: timestamp().notNull().defaultNow(),
	updatedAt: timestamp().notNull().defaultNow(),
	stripePaymentMethodId: text().notNull(),
	organizationId: text().notNull(),
	type: text().notNull(), // "card", "sepa_debit", etc.
	isDefault: boolean().notNull().default(false),
});<|MERGE_RESOLUTION|>--- conflicted
+++ resolved
@@ -82,11 +82,8 @@
 		.defaultNow()
 		.$onUpdate(() => new Date()),
 	name: text().notNull(),
-<<<<<<< HEAD
+	stripeCustomerId: text(),
 	credits: real().notNull().default(0),
-=======
-	stripeCustomerId: text(),
->>>>>>> a0bbdac8
 });
 
 export const userOrganization = pgTable("user_organization", {
