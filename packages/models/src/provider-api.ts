--- conflicted
+++ resolved
@@ -359,45 +359,12 @@
 		const minimalMessage = { role: "user", content: "Hello" };
 		const messages = [systemMessage, minimalMessage];
 
-<<<<<<< HEAD
 		const validationModel = getCheapestModelForProvider(provider);
 
 		if (!validationModel) {
 			throw new Error(
 				`No model with pricing information found for provider ${provider}`,
 			);
-=======
-		// Determine the model to use for validation
-		let validationModel: string;
-		switch (provider) {
-			case "openai":
-				validationModel = "gpt-4o-mini";
-				break;
-			case "anthropic":
-				validationModel = "claude-3-haiku-20240307";
-				break;
-			case "google-vertex":
-			case "google-ai-studio":
-				validationModel = "gemini-2.0-flash";
-				break;
-			case "inference.net":
-				validationModel = "meta-llama/llama-3.1-8b-instruct/fp-8";
-				break;
-			case "kluster.ai":
-				validationModel = "klusterai/Meta-Llama-3.1-8B-Instruct-Turbo";
-				break;
-			case "together.ai":
-				validationModel = "meta-llama/Meta-Llama-3.1-70B-Instruct-Turbo";
-				break;
-			case "cloudrift":
-				validationModel = "deepseek-ai/DeepSeek-V3";
-				break;
-			case "mistral":
-				validationModel = "mistral-large-latest";
-				break;
-			default:
-				throw new Error(`Provider ${provider} not supported for validation`);
->>>>>>> bf28e65b
 		}
 
 		const payload = prepareRequestBody(
