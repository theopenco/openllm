--- conflicted
+++ resolved
@@ -82,7 +82,6 @@
 		inputPrice: 0.00001,
 		outputPrice: 0.00003,
 	},
-<<<<<<< HEAD
 	{
 		model: "gpt-4-vision",
 		providers: ["openai"],
@@ -137,6 +136,7 @@
 		inputPrice: 0.0000002,
 		outputPrice: 0.0000006,
 	},
+	// Together.ai models
 	{
 		model: "meta-llama/Llama-3.2-11B-Vision-Instruct-Turbo",
 		providers: ["together.ai"],
@@ -179,12 +179,4 @@
 		inputPrice: 0.0000012,
 		outputPrice: 0.0000012,
 	},
-=======
-	// {
-	// 	model: "llama-3.3-70b-instruct",
-	// 	providers: ["inference.net", "kluster.ai"],
-	// 	inputPrice: 0.0000009,
-	// 	outputPrice: 0.0000027,
-	// },
->>>>>>> 62c37671
 ] as const satisfies ModelDefinition[];